/**
 * ACCOUNT ORDERS PAGE - JAVASCRIPT
 * Load và hiển thị orders động từ backend API
 */

// Global variables
let currentPage = 0;
let currentStatus = 'all';
const pageSize = 10;

// Review modal variables
let currentReviewData = {
    productId: null,
    orderItemId: null,
    productName: '',
    productImage: ''
};
let selectedRating = 0;

// Format currency VND
function formatCurrency(amount) {
    return new Intl.NumberFormat('vi-VN', {
        style: 'currency',
        currency: 'VND'
    }).format(amount);
}

// Format date
function formatDate(dateString) {
    const date = new Date(dateString);
    return new Intl.DateTimeFormat('vi-VN', {
        year: 'numeric',
        month: '2-digit',
        day: '2-digit',
        hour: '2-digit',
        minute: '2-digit'
    }).format(date);
}

// Get status badge HTML with Tailwind styling
function getStatusBadge(status) {
    const statusMap = {
        'PENDING': { 
            class: 'bg-yellow-100 text-yellow-700 border-yellow-200', 
            icon: 'clock-history', 
            text: 'Chờ xử lý' 
        },
        'PROCESSING': { 
            class: 'bg-blue-100 text-blue-700 border-blue-200', 
            icon: 'arrow-repeat', 
            text: 'Đang xử lý' 
        },
        'SHIPPED': { 
            class: 'bg-purple-100 text-purple-700 border-purple-200', 
            icon: 'truck', 
            text: 'Đang giao' 
        },
        'COMPLETED': { 
            class: 'bg-green-100 text-green-700 border-green-200', 
            icon: 'check-circle-fill', 
            text: 'Hoàn thành' 
        },
        'CANCELLED': { 
            class: 'bg-red-100 text-red-700 border-red-200', 
            icon: 'x-circle-fill', 
            text: 'Đã hủy' 
        }
    };
    
    const statusInfo = statusMap[status] || statusMap['PENDING'];
    return `
        <span class="inline-flex items-center gap-2 px-3 py-1.5 rounded-full text-sm font-semibold border ${statusInfo.class}">
            <svg class="w-4 h-4" xmlns="http://www.w3.org/2000/svg" viewBox="0 0 20 20" fill="currentColor">
                <path d="M10 2a8 8 0 1 0 0 16 8 8 0 0 0 0-16zm0 14a6 6 0 1 1 0-12 6 6 0 0 1 0 12z"/>
            </svg>
            ${statusInfo.text}
        </span>
    `;
}

// Get action buttons based on order status with Tailwind styling
function getActionButtons(order) {
    const buttons = [];
    
    // Cancel button - only for PENDING status
    if (order.status === 'PENDING') {
        buttons.push(`
            <button onclick="cancelOrder(${order.id})" 
                    class="group relative px-6 py-3 bg-white border-2 border-gray-200 text-gray-700 rounded-2xl font-semibold hover:border-red-300 hover:bg-red-50 hover:text-red-700 transition-all duration-300 transform hover:scale-105 hover:shadow-lg focus:outline-none focus:ring-4 focus:ring-red-100">
                <div class="flex items-center justify-center gap-2">
                    <div class="relative">
                        <svg class="w-5 h-5 transition-transform duration-300 group-hover:scale-110" xmlns="http://www.w3.org/2000/svg" viewBox="0 0 20 20" fill="currentColor">
                            <path fill-rule="evenodd" d="M10 18a8 8 0 100-16 8 8 0 000 16zM8.28 7.22a.75.75 0 00-1.06 1.06L8.94 10l-1.72 1.72a.75.75 0 101.06 1.06L10 11.06l1.72 1.72a.75.75 0 101.06-1.06L11.06 10l1.72-1.72a.75.75 0 00-1.06-1.06L10 8.94 8.28 7.22z" clip-rule="evenodd"/>
                        </svg>
                        <div class="absolute inset-0 bg-red-400 rounded-full opacity-0 group-hover:opacity-20 transition-opacity duration-300 blur-sm"></div>
                    </div>
                    <span class="relative z-10">Hủy đơn</span>
                </div>
            </button>
        `);
    }
    
    // Track button - for SHIPPED status
    if (order.status === 'SHIPPED') {
        buttons.push(`
            <button onclick="trackOrder(${order.id})" 
                    class="group relative px-6 py-3 bg-white border-2 border-gray-200 text-gray-700 rounded-2xl font-semibold hover:border-purple-300 hover:bg-purple-50 hover:text-purple-700 transition-all duration-300 transform hover:scale-105 hover:shadow-lg focus:outline-none focus:ring-4 focus:ring-purple-100">
                <div class="flex items-center justify-center gap-2">
                    <div class="relative">
                        <svg class="w-5 h-5 transition-transform duration-300 group-hover:scale-110" xmlns="http://www.w3.org/2000/svg" viewBox="0 0 20 20" fill="currentColor">
                            <path fill-rule="evenodd" d="M5.05 4.05a7 7 0 119.9 9.9L10 18.9l-4.95-4.95a7 7 0 010-9.9zM10 11a2 2 0 100-4 2 2 0 000 4z" clip-rule="evenodd"/>
                        </svg>
                        <div class="absolute inset-0 bg-purple-400 rounded-full opacity-0 group-hover:opacity-20 transition-opacity duration-300 blur-sm"></div>
                    </div>
                    <span class="relative z-10">Theo dõi</span>
                </div>
            </button>
        `);
    }
    
    // Review button - for COMPLETED status
    if (order.status === 'COMPLETED') {
        buttons.push(`
            <button onclick="openReviewModal(${order.orderItems[0].productId}, ${order.orderItems[0].id}, '${order.orderItems[0].productName}', '${order.orderItems[0].productImage}')" 
                    class="group relative px-6 py-3 bg-white border-2 border-gray-200 text-gray-700 rounded-2xl font-semibold hover:border-amber-300 hover:bg-amber-50 hover:text-amber-700 transition-all duration-300 transform hover:scale-105 hover:shadow-lg focus:outline-none focus:ring-4 focus:ring-amber-100">
                <div class="flex items-center justify-center gap-2">
                    <div class="relative">
                        <svg class="w-5 h-5 transition-transform duration-300 group-hover:scale-110" xmlns="http://www.w3.org/2000/svg" viewBox="0 0 20 20" fill="currentColor">
                            <path d="M10.868 2.884c-.321-.772-1.415-.772-1.736 0l-1.83 4.401-4.753.381c-.833.067-1.171 1.107-.536 1.651l3.62 3.102-1.106 4.637c-.194.813.691 1.456 1.405 1.02L10 15.591l4.069 2.485c.713.436 1.598-.207 1.404-1.02l-1.106-4.637 3.62-3.102c.635-.544.297-1.584-.536-1.65l-4.752-.382-1.831-4.401Z"/>
                        </svg>
                        <div class="absolute inset-0 bg-amber-400 rounded-full opacity-0 group-hover:opacity-20 transition-opacity duration-300 blur-sm"></div>
                    </div>
                    <span class="relative z-10">Đánh giá</span>
                </div>
            </button>
        `);
    }
    
    // Reorder button - for COMPLETED or CANCELLED
    if (order.status === 'COMPLETED' || order.status === 'CANCELLED') {
        buttons.push(`
            <button onclick="reorder(${order.id})" 
                    class="group relative px-6 py-3 bg-white border-2 border-gray-200 text-gray-700 rounded-2xl font-semibold hover:border-emerald-300 hover:bg-emerald-50 hover:text-emerald-700 transition-all duration-300 transform hover:scale-105 hover:shadow-lg focus:outline-none focus:ring-4 focus:ring-emerald-100">
                <div class="flex items-center justify-center gap-2">
                    <div class="relative">
                        <svg class="w-5 h-5 transition-transform duration-300 group-hover:scale-110" xmlns="http://www.w3.org/2000/svg" viewBox="0 0 20 20" fill="currentColor">
                            <path fill-rule="evenodd" d="M15.312 11.424a5.5 5.5 0 01-9.201 2.466l-.312-.311h2.433a.75.75 0 000-1.5H3.989a.75.75 0 00-.75.75v4.242a.75.75 0 001.5 0v-2.43l.31.31a7 7 0 0011.712-3.138.75.75 0 00-1.449-.39zm1.23-3.723a.75.75 0 00.219-.53V2.929a.75.75 0 00-1.5 0V5.36l-.31-.31A7 7 0 003.239 8.188a.75.75 0 101.448.389A5.5 5.5 0 0113.89 6.11l.311.31h-2.432a.75.75 0 000 1.5h4.243a.75.75 0 00.53-.219z" clip-rule="evenodd"/>
                        </svg>
                        <div class="absolute inset-0 bg-emerald-400 rounded-full opacity-0 group-hover:opacity-20 transition-opacity duration-300 blur-sm"></div>
                    </div>
                    <span class="relative z-10">Mua lại</span>
                </div>
            </button>
        `);
    }
    
    return buttons.join('');
}

// Render single order card with Tailwind styling
function renderOrderCard(order) {
    const statusBadge = getStatusBadge(order.status);
    const actionButtons = getActionButtons(order);
    
    let itemsHTML = '';
    if (order.items && order.items.length > 0) {
        // Show max 3 items, then "+ X more"
        const displayItems = order.items.slice(0, 3);
        const remainingCount = order.items.length - 3;
        
        itemsHTML = displayItems.map(item => `
            <div class="flex items-center gap-4 p-4 bg-gray-50 rounded-xl">
                <div class="w-20 h-20 flex-shrink-0">
                    <img src="${item.productImage || '/images/placeholder.jpg'}" 
                         alt="${item.productName}"
                         class="w-full h-full object-cover rounded-lg"
                         onerror="this.src='/images/placeholder.jpg'">
                </div>
                <div class="flex-1 min-w-0">
                    <h4 class="font-semibold text-gray-900 truncate">${item.productName}</h4>
                    <p class="text-sm text-gray-600 mt-1">Số lượng: ${item.quantity} × ${formatCurrency(item.price)}</p>
                    ${order.status === 'COMPLETED' ? `
                        <button onclick="openReviewModal(${item.productId}, ${item.id}, '${item.productName}', '${item.productImage || '/images/placeholder.jpg'}')" 
                                class="mt-2 px-3 py-1.5 bg-gradient-to-r from-pink-500 to-purple-600 text-white text-xs font-medium rounded-lg hover:shadow-md transition-all">
                            <svg class="w-4 h-4 mr-1" xmlns="http://www.w3.org/2000/svg" viewBox="0 0 20 20" fill="currentColor">
                    <path d="M10.868 2.884c-.321-.772-1.415-.772-1.736 0l-1.83 4.401-4.753.381c-.833.067-1.171 1.107-.536 1.651l3.62 3.102-1.106 4.637c-.194.813.691 1.456 1.405 1.02L10 15.591l4.069 2.485c.713.436 1.598-.207 1.404-1.02l-1.106-4.637 3.62-3.102c.635-.544.297-1.584-.536-1.65l-4.752-.382-1.831-4.401Z"/>
                </svg> Đánh giá
                        </button>
                    ` : ''}
                </div>
                <div class="text-right">
                    <p class="font-bold text-gray-900">${formatCurrency(item.price * item.quantity)}</p>
                </div>
            </div>
        `).join('');
        
        if (remainingCount > 0) {
            itemsHTML += `
                <div class="text-center py-2 text-sm text-gray-600">
                    <svg class="w-4 h-4" xmlns="http://www.w3.org/2000/svg" viewBox="0 0 20 20" fill="currentColor">
                        <path d="M10 3a1.5 1.5 0 110 3 1.5 1.5 0 010-3zM10 8.5a1.5 1.5 0 110 3 1.5 1.5 0 010-3zM11.5 15.5a1.5 1.5 0 10-3 0 1.5 1.5 0 003 0z"/>
                    </svg> Và ${remainingCount} sản phẩm khác
                </div>
            `;
        }
    }
    
    return `
        <div class="bg-white rounded-2xl shadow-sm border border-gray-100 overflow-hidden hover:shadow-md transition-shadow">
            <!-- Header -->
            <div class="flex items-center justify-between p-6 border-b border-gray-100">
                <div>
                    <div class="flex items-center gap-3 mb-2">
                        <span class="text-lg font-bold text-gray-900">#${order.id}</span>
                        ${statusBadge}
                    </div>
                    <p class="text-sm text-gray-600">
                        <svg class="w-4 h-4 mr-1" xmlns="http://www.w3.org/2000/svg" viewBox="0 0 20 20" fill="currentColor">
                            <path fill-rule="evenodd" d="M5.75 2a.75.75 0 01.75.75V4h7V2.75a.75.75 0 011.5 0V4h.25A2.75 2.75 0 0118 6.75v8.5A2.75 2.75 0 0115.25 18H4.75A2.75 2.75 0 012 15.25v-8.5A2.75 2.75 0 014.75 4H5V2.75A.75.75 0 015.75 2zm-1 5.5c-.69 0-1.25.56-1.25 1.25v6.5c0 .69.56 1.25 1.25 1.25h10.5c.69 0 1.25-.56 1.25-1.25v-6.5c0-.69-.56-1.25-1.25-1.25H4.75z" clip-rule="evenodd"/>
                        </svg>
                        ${formatDate(order.orderDate)}
                    </p>
                </div>
                <button onclick="viewOrderDetail(${order.id})" class="text-pink-600 hover:text-pink-700 font-medium text-sm">
                    Chi tiết <svg class="w-4 h-4 ml-1" xmlns="http://www.w3.org/2000/svg" viewBox="0 0 20 20" fill="currentColor">
                        <path fill-rule="evenodd" d="M7.21 14.77a.75.75 0 01.02-1.06L11.168 10 7.23 6.29a.75.75 0 111.04-1.08l4.5 4.25a.75.75 0 010 1.08l-4.5 4.25a.75.75 0 01-1.06-.02z" clip-rule="evenodd"/>
                    </svg>
                </button>
            </div>
            
            <!-- Items -->
            <div class="p-6 space-y-3">
                ${itemsHTML}
            </div>
            
            <!-- Footer -->
            <div class="flex items-center justify-between p-6 bg-gray-50 border-t border-gray-100">
                <div>
                    <p class="text-sm text-gray-600 mb-1">Tổng thanh toán</p>
                    <p class="text-2xl font-bold bg-gradient-to-r from-pink-500 to-purple-600 bg-clip-text text-transparent">
                        ${formatCurrency(order.totalAmount)}
                    </p>
                </div>
                <div class="flex items-center gap-2">
                    ${actionButtons}
                </div>
            </div>
        </div>
    `;
}

// Load orders from API
async function loadOrders(status = 'all', page = 0) {
    console.log('Loading orders with status:', status, 'page:', page);
    const ordersList = document.getElementById('ordersList');
    
    if (!ordersList) {
        console.error('ordersList element not found');
        return;
    }
    
    // Show loading state
    ordersList.innerHTML = `
        <div class="flex items-center justify-center py-20">
            <div class="text-center">
                <div class="inline-block animate-spin rounded-full h-12 w-12 border-4 border-pink-200 border-t-pink-600 mb-4"></div>
                <p class="text-gray-600">Đang tải đơn hàng...</p>
            </div>
        </div>
    `;
    
    try {
        // Build API URL
        let apiUrl = `/api/orders/list?page=${page}&size=${pageSize}`;
        if (status !== 'all') {
            apiUrl += `&status=${status}`;
        }
        
        console.log('Fetching orders from:', apiUrl);
        
        const response = await fetch(apiUrl, {
            method: 'GET',
            headers: {
                'Content-Type': 'application/json'
            }
        });
        
        console.log('Response status:', response.status);
        
        if (!response.ok) {
            throw new Error(`Failed to load orders: ${response.status} ${response.statusText}`);
        }
        
        const data = await response.json();
        console.log('Orders data received:', data);
        
        // Check if we have orders
        if (!data.data || !data.data.content || data.data.content.length === 0) {
            ordersList.innerHTML = `
                <div class="text-center py-20">
                    <div class="inline-flex items-center justify-center w-24 h-24 bg-gradient-to-br from-pink-100 to-purple-100 rounded-full mb-6">
                        <svg class="w-12 h-12 text-pink-500" xmlns="http://www.w3.org/2000/svg" viewBox="0 0 20 20" fill="currentColor">
                            <path fill-rule="evenodd" d="M1 11.27c0-.246.033-.492.099-.73l1.523-5.521A2.75 2.75 0 015.273 3h9.454a2.75 2.75 0 012.651 2.019l1.523 5.52c.066.239.099.485.099.732V15a2 2 0 01-2 2H3a2 2 0 01-2-2v-3.73zM15 16a1 1 0 100-2 1 1 0 000 2zm-8-1a1 1 0 11-2 0 1 1 0 012 0z" clip-rule="evenodd"/>
                        </svg>
                    </div>
                    <h3 class="text-2xl font-bold text-gray-900 mb-3">Không có đơn hàng nào</h3>
                    <p class="text-gray-600">
                        ${status === 'all' 
                            ? 'Bạn chưa có đơn hàng nào trong hệ thống.' 
                            : 'Không tìm thấy đơn hàng với trạng thái này.'}
                    </p>
                </div>
            `;
            return;
        }
        
        // Render orders
        const ordersHtml = data.data.content.map(order => renderOrderCard(order)).join('');
        ordersList.innerHTML = ordersHtml;
        
        // Update status counts in filter tabs
        updateStatusCounts();
        
    } catch (error) {
<<<<<<< HEAD
=======
        console.error('Error loading orders:', error);
        console.error('Error details:', error.message);
>>>>>>> 14060f1d
        ordersList.innerHTML = `
            <div class="bg-red-50 border border-red-200 rounded-xl p-6 text-center">
                <svg class="w-8 h-8 text-red-600 mb-3" xmlns="http://www.w3.org/2000/svg" viewBox="0 0 20 20" fill="currentColor">
                    <path fill-rule="evenodd" d="M8.485 2.495c.673-1.167 2.357-1.167 3.03 0l6.28 10.875c.673 1.167-.17 2.625-1.516 2.625H3.72c-1.347 0-2.189-1.458-1.515-2.625L8.485 2.495zM10 5a.75.75 0 01.75.75v3.5a.75.75 0 01-1.5 0v-3.5A.75.75 0 0110 5zm0 9a1 1 0 100-2 1 1 0 000 2z" clip-rule="evenodd"/>
                </svg>
                <p class="text-red-700 font-medium">Có lỗi xảy ra khi tải đơn hàng.</p>
                <p class="text-red-600 text-sm mt-1">Vui lòng thử lại sau.</p>
                <p class="text-red-500 text-xs mt-2">Lỗi: ${error.message}</p>
            </div>
        `;
    }
}

// Update status counts in filter tabs and quick stats
async function updateStatusCounts() {
    try {
        const response = await fetch('/api/orders/list?page=0&size=1000');
        if (!response.ok) return;
        
        const data = await response.json();
        const orders = data.data.content || [];
        
        // Count by status
        const counts = {
            'all': orders.length,
            'PENDING': 0,
            'PROCESSING': 0,
            'SHIPPED': 0,
            'COMPLETED': 0,
            'CANCELLED': 0
        };
        
        orders.forEach(order => {
            if (counts[order.status] !== undefined) {
                counts[order.status]++;
            }
        });
        
        // Update quick stats cards
        const pendingCount = document.getElementById('pendingCount');
        const shippedCount = document.getElementById('shippedCount');
        const completedCount = document.getElementById('completedCount');
        
        if (pendingCount) pendingCount.textContent = counts['PENDING'];
        if (shippedCount) shippedCount.textContent = counts['SHIPPED'];
        if (completedCount) completedCount.textContent = counts['COMPLETED'];
        
    } catch (error) {
        // Error updating status counts
    }
}

// Filter tabs click handler with Tailwind styling
function setupFilterTabs() {
    document.querySelectorAll('.filter-tab').forEach(tab => {
        tab.addEventListener('click', function() {
            // Remove active styles from all tabs
            document.querySelectorAll('.filter-tab').forEach(t => {
                t.classList.remove('bg-gradient-to-r', 'from-pink-500', 'to-purple-600', 'text-white', 'shadow-md');
                t.classList.add('text-gray-700', 'hover:bg-gray-100');
            });
            
            // Add active styles to clicked tab
            this.classList.remove('text-gray-700', 'hover:bg-gray-100');
            this.classList.add('bg-gradient-to-r', 'from-pink-500', 'to-purple-600', 'text-white', 'shadow-md');
            
            // Get status and load orders
            const status = this.getAttribute('data-status');
            currentStatus = status;
            currentPage = 0;
            loadOrders(status, currentPage);
        });
    });
}

// View order detail
function viewOrderDetail(orderId) {
    // Support both button click and direct ID
    const id = typeof orderId === 'number' ? orderId : orderId;
    window.location.href = `/orders/${id}`;
}

// Cancel order
async function cancelOrder(orderId) {
    // THAY THẾ confirm bằng SweetAlert2
    Swal.fire({
        title: 'Bạn chắc chắn muốn hủy?',
        text: "Hành động này không thể hoàn tác!",
        icon: 'warning',
        showCancelButton: true,
        confirmButtonColor: '#d33',
        cancelButtonColor: '#3085d6',
        confirmButtonText: 'Đồng ý hủy',
        cancelButtonText: 'Không'
    }).then(async (result) => {
        if (result.isConfirmed) {
            try {
                const response = await fetch(`/api/orders/${orderId}/cancel`, {
                    method: 'PUT',
                    headers: {
                        'Content-Type': 'application/json'
                    }
                });
                
                if (!response.ok) {
                    throw new Error('Failed to cancel order');
                }
                
                showToast('Đơn hàng đã được hủy thành công', 'success');
                loadOrders(currentStatus, currentPage);
                
            } catch (error) {
                showToast('Có lỗi xảy ra khi hủy đơn hàng', 'error');
            }
        }
    });
}

// Track order
function trackOrder(orderId) {
    // TODO: Implement order tracking
    showToast('Tính năng theo dõi đơn hàng đang được phát triển', 'info');
}

// Review order
function reviewOrder(orderId) {
    // Fetch order details to get concrete order items, then open the review modal
    fetch(`/api/orders/${orderId}`)
        .then(async (res) => {
            const body = await res.json().catch(() => ({}));
            if (!res.ok) {
                const msg = (body && (body.message || body.error)) || 'Không thể lấy chi tiết đơn hàng';
                throw new Error(msg);
            }
            return body;
        })
        .then((payload) => {
            // ResponseWrapper shape: { data: { ...order... } } or nested { data: { data: { ... } } }
            const wrapped = payload && payload.data ? payload.data : payload;
            const orderData = wrapped && wrapped.data ? wrapped.data : wrapped;

            // Try multiple shapes to find items
            const items =
                (orderData && orderData.items) ||
                (orderData && orderData.orderItems) ||
                (orderData && orderData.order && (orderData.order.items || orderData.order.orderItems)) ||
                [];

            if (!items || items.length === 0) {
                showToast('Không tìm thấy sản phẩm để đánh giá trong đơn này', 'info');
                return;
            }

            // Pick first item to review (UI also allows per-item review buttons)
            const it = items[0];
            const orderItemId = it.id || it.orderItemId;
            const productId = it.productId || (it.product && it.product.id);
            const productName = it.productName || (it.product && it.product.name) || 'Sản phẩm';
            const productImage = it.productImage || (it.product && it.product.image) || '/images/placeholder.jpg';

            if (!orderItemId || !productId) {
                showToast('Không đủ dữ liệu để mở form đánh giá', 'error');
                return;
            }

            openReviewModal(productId, orderItemId, productName, productImage);
        })
        .catch((err) => {
            console.error('reviewOrder error:', err);
            showToast(err.message || 'Có lỗi xảy ra khi mở form đánh giá', 'error');
        });
}

// Reorder
function reorder(orderId) {
    // TODO: Implement reorder
    showToast('Tính năng mua lại đang được phát triển', 'info');
}

<<<<<<< HEAD
// Bỏ HÀM showToast() riêng vì đã có hàm toàn cục trong main.js
=======
// Show toast notification
function showToast(message, type = 'info') {
    // Create toast element
    const toast = document.createElement('div');
    toast.className = `alert alert-${type === 'success' ? 'success' : type === 'error' ? 'danger' : 'info'} position-fixed top-0 end-0 m-3`;
    toast.style.zIndex = '9999';
    toast.innerHTML = `
        <svg class="w-5 h-5" xmlns="http://www.w3.org/2000/svg" viewBox="0 0 20 20" fill="currentColor">
            ${type === 'success' ? 
                '<path fill-rule="evenodd" d="M10 18a8 8 0 100-16 8 8 0 000 16zm3.857-9.809a.75.75 0 00-1.214-.882l-3.236 4.53L7.53 10.53a.75.75 0 00-1.06 1.061l2.5 2.5a.75.75 0 001.137-.089l4-5.5z" clip-rule="evenodd"/>' :
                type === 'error' ?
                '<path fill-rule="evenodd" d="M10 18a8 8 0 100-16 8 8 0 000 16zM8.28 7.22a.75.75 0 00-1.06 1.06L8.94 10l-1.72 1.72a.75.75 0 101.06 1.06L10 11.06l1.72 1.72a.75.75 0 101.06-1.06L11.06 10l1.72-1.72a.75.75 0 00-1.06-1.06L10 8.94 8.28 7.22z" clip-rule="evenodd"/>' :
                '<path fill-rule="evenodd" d="M18 10a8 8 0 11-16 0 8 8 0 0116 0zm-7-4a1 1 0 11-2 0 1 1 0 012 0zM9 9a.75.75 0 000 1.5h.01a.75.75 0 100-1.5H9zm1 3a.75.75 0 000 1.5h.01a.75.75 0 100-1.5H10z" clip-rule="evenodd"/>'
            }
        </svg>
        ${message}
    `;
    
    document.body.appendChild(toast);
    
    // Auto remove after 3 seconds
    setTimeout(() => {
        toast.remove();
    }, 3000);
}
>>>>>>> 14060f1d

// ==================== REVIEW MODAL FUNCTIONS ====================

// Open review modal
function openReviewModal(productId, orderItemId, productName, productImage) {
    currentReviewData = {
        productId: productId,
        orderItemId: orderItemId,
        productName: productName,
        productImage: productImage
    };
    
    // Reset form
    selectedRating = 0;
    document.getElementById('reviewProductName').textContent = productName;
    document.getElementById('reviewProductImage').src = productImage;
    document.getElementById('reviewProductImage').alt = productName;
    document.getElementById('reviewComment').value = '';
    document.getElementById('commentCount').textContent = '0/1000';
    
    // Reset stars
    const starButtons = document.querySelectorAll('.star-btn');
    starButtons.forEach(btn => {
        btn.classList.remove('text-yellow-400');
        btn.classList.add('text-gray-300');
        // Keep the SVG structure, just change color
    });
    
    document.getElementById('ratingText').textContent = 'Chọn số sao để đánh giá';
    document.getElementById('submitReviewBtn').disabled = true;
    
    // Show modal with Tailwind classes
    const modal = document.getElementById('reviewModal');
    const modalDialog = document.getElementById('modalDialog');
    const modalBackdrop = document.getElementById('modalBackdrop');
    
    modal.classList.remove('hidden');
    
    // Trigger animation after a small delay
    setTimeout(() => {
        modalDialog.classList.remove('scale-95', 'opacity-0');
        modalDialog.classList.add('scale-100', 'opacity-100');
        modalBackdrop.classList.add('opacity-100');
    }, 10);
    
    // Add event listeners for close buttons
    document.getElementById('closeModalBtn').onclick = closeReviewModal;
    document.getElementById('cancelReviewBtn').onclick = closeReviewModal;
    document.getElementById('modalBackdrop').onclick = closeReviewModal;
    
    // Add event listeners for star buttons
    const starButtonsForModal = document.querySelectorAll('.star-btn');
    starButtonsForModal.forEach((btn, index) => {
        btn.onclick = () => selectRating(index + 1);
    });
}

// Close review modal
function closeReviewModal() {
    const modal = document.getElementById('reviewModal');
    const modalDialog = document.getElementById('modalDialog');
    const modalBackdrop = document.getElementById('modalBackdrop');
    
    // Start fade out animation
    modalDialog.classList.remove('scale-100', 'opacity-100');
    modalDialog.classList.add('scale-95', 'opacity-0');
    modalBackdrop.classList.remove('opacity-100');
    
    // Hide modal after animation
    setTimeout(() => {
        modal.classList.add('hidden');
    }, 300);
}

// Handle star rating selection
function selectRating(rating) {
    selectedRating = rating;
    
    const starButtons = document.querySelectorAll('.star-btn');
    const ratingTexts = [
        '', 'Rất tệ', 'Tệ', 'Bình thường', 'Tốt', 'Rất tốt'
    ];
    
    starButtons.forEach((btn, index) => {
        if (index < rating) {
            btn.classList.remove('text-gray-300');
            btn.classList.add('text-yellow-400');
        } else {
            btn.classList.remove('text-yellow-400');
            btn.classList.add('text-gray-300');
        }
    });
    
    document.getElementById('ratingText').textContent = ratingTexts[rating];
    document.getElementById('submitReviewBtn').disabled = false;
}

// Submit review
async function submitReview() {
    if (selectedRating === 0) {
        showToast('Vui lòng chọn số sao đánh giá', 'error');
        return;
    }
    
    const comment = document.getElementById('reviewComment').value.trim();
    
    try {
        // Get CSRF token
        const csrfToken = document.querySelector('meta[name="_csrf"]')?.getAttribute('content');
        const csrfHeader = document.querySelector('meta[name="_csrf_header"]')?.getAttribute('content');
        
        const headers = {
            'Content-Type': 'application/json'
        };
        
        if (csrfToken && csrfHeader) {
            headers[csrfHeader] = csrfToken;
        }
        
        const response = await fetch('/api/reviews', {
            method: 'POST',
            headers: headers,
            body: JSON.stringify({
                orderItemId: currentReviewData.orderItemId,
                rating: selectedRating,
                comment: comment
            })
        });
        
        const data = await response.json();
        
        if (response.ok) {
            showToast('Đánh giá đã được gửi thành công!', 'success');
            
            // Close modal
            closeReviewModal();
            
            // Reload orders to update UI
            loadOrders(currentStatus, currentPage);
        } else {
            showToast(data.message || 'Có lỗi xảy ra khi gửi đánh giá', 'error');
        }
    } catch (error) {
        showToast('Có lỗi xảy ra khi gửi đánh giá', 'error');
    }
}

// Initialize on page load
document.addEventListener('DOMContentLoaded', function() {
    console.log('DOM Content Loaded - Initializing orders page');
    
    // Setup filter tabs
    setupFilterTabs();
    
    // Star rating buttons will be set up when modal opens
    
    // Setup comment character counter
    const commentTextarea = document.getElementById('reviewComment');
    if (commentTextarea) {
        commentTextarea.addEventListener('input', function() {
            const count = this.value.length;
            document.getElementById('commentCount').textContent = `${count}/1000`;
        });
    }
    
    // Load initial orders
    console.log('Loading initial orders...');
    loadOrders('all', 0);
});<|MERGE_RESOLUTION|>--- conflicted
+++ resolved
@@ -322,11 +322,7 @@
         updateStatusCounts();
         
     } catch (error) {
-<<<<<<< HEAD
-=======
         console.error('Error loading orders:', error);
-        console.error('Error details:', error.message);
->>>>>>> 14060f1d
         ordersList.innerHTML = `
             <div class="bg-red-50 border border-red-200 rounded-xl p-6 text-center">
                 <svg class="w-8 h-8 text-red-600 mb-3" xmlns="http://www.w3.org/2000/svg" viewBox="0 0 20 20" fill="currentColor">
@@ -506,9 +502,6 @@
     showToast('Tính năng mua lại đang được phát triển', 'info');
 }
 
-<<<<<<< HEAD
-// Bỏ HÀM showToast() riêng vì đã có hàm toàn cục trong main.js
-=======
 // Show toast notification
 function showToast(message, type = 'info') {
     // Create toast element
@@ -516,14 +509,7 @@
     toast.className = `alert alert-${type === 'success' ? 'success' : type === 'error' ? 'danger' : 'info'} position-fixed top-0 end-0 m-3`;
     toast.style.zIndex = '9999';
     toast.innerHTML = `
-        <svg class="w-5 h-5" xmlns="http://www.w3.org/2000/svg" viewBox="0 0 20 20" fill="currentColor">
-            ${type === 'success' ? 
-                '<path fill-rule="evenodd" d="M10 18a8 8 0 100-16 8 8 0 000 16zm3.857-9.809a.75.75 0 00-1.214-.882l-3.236 4.53L7.53 10.53a.75.75 0 00-1.06 1.061l2.5 2.5a.75.75 0 001.137-.089l4-5.5z" clip-rule="evenodd"/>' :
-                type === 'error' ?
-                '<path fill-rule="evenodd" d="M10 18a8 8 0 100-16 8 8 0 000 16zM8.28 7.22a.75.75 0 00-1.06 1.06L8.94 10l-1.72 1.72a.75.75 0 101.06 1.06L10 11.06l1.72 1.72a.75.75 0 101.06-1.06L11.06 10l1.72-1.72a.75.75 0 00-1.06-1.06L10 8.94 8.28 7.22z" clip-rule="evenodd"/>' :
-                '<path fill-rule="evenodd" d="M18 10a8 8 0 11-16 0 8 8 0 0116 0zm-7-4a1 1 0 11-2 0 1 1 0 012 0zM9 9a.75.75 0 000 1.5h.01a.75.75 0 100-1.5H9zm1 3a.75.75 0 000 1.5h.01a.75.75 0 100-1.5H10z" clip-rule="evenodd"/>'
-            }
-        </svg>
+        <i class="bi bi-${type === 'success' ? 'check-circle' : type === 'error' ? 'x-circle' : 'info-circle'}"></i>
         ${message}
     `;
     
@@ -534,7 +520,6 @@
         toast.remove();
     }, 3000);
 }
->>>>>>> 14060f1d
 
 // ==================== REVIEW MODAL FUNCTIONS ====================
 
