--- conflicted
+++ resolved
@@ -120,13 +120,6 @@
         
         provinceSelect.innerHTML = '<option value="">-- Chọn Tỉnh/Thành phố --</option>';
         
-<<<<<<< HEAD
-        if (data.data && !data.error) {
-            data.data.forEach(province => {
-                const option = document.createElement('option');
-                option.value = province.id;
-                option.textContent = province.name;
-=======
         // ResponseWrapper: success when error is null
         if (data.error === null && data.data && Array.isArray(data.data)) {
             console.log(`Loaded ${data.data.length} provinces`);
@@ -145,7 +138,6 @@
                 // Try different property names
                 option.value = province.ProvinceID || province.id || province.provinceId;
                 option.textContent = province.ProvinceName || province.name || province.provinceName;
->>>>>>> c078fbd1
                 provinceSelect.appendChild(option);
                 
                 if (index === 0) {
@@ -155,11 +147,6 @@
                     });
                 }
             });
-<<<<<<< HEAD
-        } else {
-            console.error('Error loading provinces:', data.error);
-            showToast(data.error || 'Không thể tải danh sách tỉnh/thành phố', 'error');
-=======
             
             console.log('Total options in select:', provinceSelect.options.length);
         } else {
@@ -169,7 +156,6 @@
                 isArray: Array.isArray(data.data)
             });
             showToast(data.error || data.message || 'Không thể tải danh sách tỉnh/thành phố', 'error');
->>>>>>> c078fbd1
         }
     } catch (error) {
         console.error('Error loading provinces:', error);
@@ -202,13 +188,6 @@
         const response = await fetch(`/api/locations/districts?province_id=${provinceId}`);
         const data = await response.json();
         
-<<<<<<< HEAD
-        if (data.data && !data.error) {
-            data.data.forEach(district => {
-                const option = document.createElement('option');
-                option.value = district.id;
-                option.textContent = district.name;
-=======
         console.log('Districts response:', data);
         
         if (data.error === null && data.data) {
@@ -217,18 +196,12 @@
                 const option = document.createElement('option');
                 option.value = district.DistrictID || district.id || district.districtId;
                 option.textContent = district.DistrictName || district.name || district.districtName;
->>>>>>> c078fbd1
                 districtSelect.appendChild(option);
             });
             districtSelect.disabled = false;
         } else {
-<<<<<<< HEAD
-            console.error('Error loading districts:', data.error);
-            showToast(data.error || 'Không thể tải danh sách quận/huyện', 'error');
-=======
             console.error('Failed to load districts:', data.error);
             showToast(data.error || data.message || 'Không thể tải danh sách quận/huyện', 'error');
->>>>>>> c078fbd1
         }
     } catch (error) {
         console.error('Error loading districts:', error);
@@ -258,13 +231,6 @@
         const response = await fetch(url);
         const data = await response.json();
         
-<<<<<<< HEAD
-        if (data.data && !data.error) {
-            data.data.forEach(ward => {
-                const option = document.createElement('option');
-                option.value = ward.code;
-                option.textContent = ward.name;
-=======
         console.log('Wards response:', data); // Debug log
         
         if (data.error === null && data.data) {
@@ -272,18 +238,12 @@
                 const option = document.createElement('option');
                 option.value = ward.WardCode || ward.code || ward.wardCode;
                 option.textContent = ward.WardName || ward.name || ward.wardName;
->>>>>>> c078fbd1
                 wardSelect.appendChild(option);
             });
             wardSelect.disabled = false;
         } else {
-<<<<<<< HEAD
-            console.error('Error loading wards:', data.error);
-            showToast(data.error || 'Không thể tải danh sách phường/xã', 'error');
-=======
             console.error('Failed to load wards:', data.error);
             showToast(data.error || data.message || 'Không thể tải danh sách phường/xã', 'error');
->>>>>>> c078fbd1
         }
     } catch (error) {
         console.error('Error loading wards:', error);
@@ -300,21 +260,10 @@
     submitBtn.disabled = true;
     submitBtn.textContent = 'Đang xử lý...';
     
-<<<<<<< HEAD
-    // Get selected option texts for names
-=======
->>>>>>> c078fbd1
     const provinceSelect = document.getElementById('province');
     const districtSelect = document.getElementById('district');
     const wardSelect = document.getElementById('ward');
     
-<<<<<<< HEAD
-    const provinceName = provinceSelect.options[provinceSelect.selectedIndex]?.text || '';
-    const districtName = mode === 'OLD' ? (districtSelect.options[districtSelect.selectedIndex]?.text || '') : '';
-    const wardName = wardSelect.options[wardSelect.selectedIndex]?.text || '';
-    
-=======
->>>>>>> c078fbd1
     const addressData = {
         addressMode: mode,
         provinceId: parseInt(provinceSelect.value),
@@ -341,11 +290,7 @@
         
         const result = await response.json();
         
-<<<<<<< HEAD
-        if (result.data && !result.error) {
-=======
         if (result.error === null) {
->>>>>>> c078fbd1
             showToast('Thêm địa chỉ thành công!', 'success');
             closeAddressModal();
             loadAddresses();
@@ -370,11 +315,7 @@
         const response = await fetch('/api/addresses');
         const data = await response.json();
         
-<<<<<<< HEAD
-        if (data.data && !data.error && data.data.length > 0) {
-=======
         if (data.error === null && data.data && data.data.length > 0) {
->>>>>>> c078fbd1
             addressesList.innerHTML = data.data.map(address => `
                 <div class="border border-gray-200 rounded-lg p-4 hover:border-pink-300 transition-all mb-3 ${address.isDefault ? 'border-pink-500 bg-pink-50' : ''}">
                     <div class="flex items-start justify-between">
@@ -420,11 +361,7 @@
         
         const result = await response.json();
         
-<<<<<<< HEAD
-        if (result.data !== undefined && !result.error) {
-=======
         if (result.error === null) {
->>>>>>> c078fbd1
             showToast('Xóa địa chỉ thành công!', 'success');
             loadAddresses();
         } else {
